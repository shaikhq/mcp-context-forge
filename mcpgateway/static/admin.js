--- conflicted
+++ resolved
@@ -318,13 +318,8 @@
   );
 
   const requestTypeMap = {
-<<<<<<< HEAD
     MCP: ["SSE", "STREAMABLE", "STDIO"],
-    REST: ["GET", "POST", "PUT", "DELETE"],
-=======
-    MCP: ["SSE", "STDIO"],
     REST: ["GET", "POST", "PUT", "PATCH", "DELETE"],
->>>>>>> bd425df5
   };
 
 
@@ -1763,13 +1758,8 @@
 }
 
 const integrationRequestMap = {
-<<<<<<< HEAD
   MCP: ["SSE", "STREAMABLE", "STDIO"],
-  REST: ["GET", "POST", "PUT", "DELETE"],
-=======
-  MCP: ["SSE", "STDIO"],
   REST: ["GET", "POST", "PUT", "PATCH", "DELETE"],
->>>>>>> bd425df5
 };
 
 function updateRequestTypeOptions(preselectedValue = null) {
