# -*- coding: utf-8 -*-
"""MCP Gateway Schema Definitions.

Copyright 2025
SPDX-License-Identifier: Apache-2.0
Authors: Mihai Criveti

This module provides Pydantic models for request/response validation in the MCP Gateway.
It implements schemas for:
- Tool registration and invocation
- Resource management and subscriptions
- Prompt templates and arguments
- Gateway federation
- RPC message formats
- Event messages
- Admin interface

The schemas ensure proper validation according to the MCP specification while adding
gateway-specific extensions for federation support.
"""

# Standard
import base64
from datetime import datetime, timezone
import json
import logging
from typing import Any, Dict, List, Literal, Optional, Union

# First-Party
from mcpgateway.types import ImageContent
from mcpgateway.types import Prompt as MCPPrompt
from mcpgateway.types import Resource as MCPResource
from mcpgateway.types import ResourceContent, TextContent
from mcpgateway.types import Tool as MCPTool
from mcpgateway.utils.services_auth import decode_auth, encode_auth

# Third-Party
from pydantic import AnyHttpUrl, BaseModel, ConfigDict, Field, field_serializer, field_validator, model_validator, ValidationInfo

logger = logging.getLogger(__name__)


def to_camel_case(s: str) -> str:
    """
    Convert a string from snake_case to camelCase.

    Args:
        s (str): The string to be converted, which is assumed to be in snake_case.

    Returns:
        str: The string converted to camelCase.

    Example:
        >>> to_camel_case("hello_world_example")
        'helloWorldExample'
    """
    return "".join(word.capitalize() if i else word for i, word in enumerate(s.split("_")))


def encode_datetime(v: datetime) -> str:
    """
    Convert a datetime object to an ISO 8601 formatted string.

    Args:
        v (datetime): The datetime object to be encoded.

    Returns:
        str: The ISO 8601 formatted string representation of the datetime object.

    Example:
        >>> encode_datetime(datetime(2023, 5, 22, 14, 30, 0))
        '2023-05-22T14:30:00'
    """
    return v.isoformat()


# --- Base Model ---
class BaseModelWithConfigDict(BaseModel):
    """Base model with common configuration.

    Provides:
    - ORM mode for SQLAlchemy integration
    - JSON encoders for datetime handling
    - Automatic conversion from snake_case to camelCase for output
    """

    model_config = ConfigDict(
        from_attributes=True,
        alias_generator=to_camel_case,
        populate_by_name=True,
        use_enum_values=True,
        extra="ignore",
        json_schema_extra={"nullable": True},
    )

    def to_dict(self, use_alias: bool = False) -> Dict[str, Any]:
        """
        Converts the model instance into a dictionary representation.

        Args:
            use_alias (bool): Whether to use aliases for field names (default is False). If True,
                               field names will be converted using the alias generator function.

        Returns:
            Dict[str, Any]: A dictionary where keys are field names and values are corresponding field values,
                             with any nested models recursively converted to dictionaries.
        """
        output = {}
        for key, value in self.dict(by_alias=use_alias).items():
            output[key] = value if not isinstance(value, BaseModel) else value.to_dict(use_alias)
        return output


# --- Metrics Schemas ---


class ToolMetrics(BaseModelWithConfigDict):
    """
    Represents the performance and execution statistics for a tool.

    Attributes:
        total_executions (int): Total number of tool invocations.
        successful_executions (int): Number of successful tool invocations.
        failed_executions (int): Number of failed tool invocations.
        failure_rate (float): Failure rate (failed invocations / total invocations).
        min_response_time (Optional[float]): Minimum response time in seconds.
        max_response_time (Optional[float]): Maximum response time in seconds.
        avg_response_time (Optional[float]): Average response time in seconds.
        last_execution_time (Optional[datetime]): Timestamp of the most recent invocation.
    """

    total_executions: int = Field(..., description="Total number of tool invocations")
    successful_executions: int = Field(..., description="Number of successful tool invocations")
    failed_executions: int = Field(..., description="Number of failed tool invocations")
    failure_rate: float = Field(..., description="Failure rate (failed invocations / total invocations)")
    min_response_time: Optional[float] = Field(None, description="Minimum response time in seconds")
    max_response_time: Optional[float] = Field(None, description="Maximum response time in seconds")
    avg_response_time: Optional[float] = Field(None, description="Average response time in seconds")
    last_execution_time: Optional[datetime] = Field(None, description="Timestamp of the most recent invocation")


class ResourceMetrics(BaseModelWithConfigDict):
    """
    Represents the performance and execution statistics for a resource.

    Attributes:
        total_executions (int): Total number of resource invocations.
        successful_executions (int): Number of successful resource invocations.
        failed_executions (int): Number of failed resource invocations.
        failure_rate (float): Failure rate (failed invocations / total invocations).
        min_response_time (Optional[float]): Minimum response time in seconds.
        max_response_time (Optional[float]): Maximum response time in seconds.
        avg_response_time (Optional[float]): Average response time in seconds.
        last_execution_time (Optional[datetime]): Timestamp of the most recent invocation.
    """

    total_executions: int = Field(..., description="Total number of resource invocations")
    successful_executions: int = Field(..., description="Number of successful resource invocations")
    failed_executions: int = Field(..., description="Number of failed resource invocations")
    failure_rate: float = Field(..., description="Failure rate (failed invocations / total invocations)")
    min_response_time: Optional[float] = Field(None, description="Minimum response time in seconds")
    max_response_time: Optional[float] = Field(None, description="Maximum response time in seconds")
    avg_response_time: Optional[float] = Field(None, description="Average response time in seconds")
    last_execution_time: Optional[datetime] = Field(None, description="Timestamp of the most recent invocation")


class ServerMetrics(BaseModelWithConfigDict):
    """
    Represents the performance and execution statistics for a server.

    Attributes:
        total_executions (int): Total number of server invocations.
        successful_executions (int): Number of successful server invocations.
        failed_executions (int): Number of failed server invocations.
        failure_rate (float): Failure rate (failed invocations / total invocations).
        min_response_time (Optional[float]): Minimum response time in seconds.
        max_response_time (Optional[float]): Maximum response time in seconds.
        avg_response_time (Optional[float]): Average response time in seconds.
        last_execution_time (Optional[datetime]): Timestamp of the most recent invocation.
    """

    total_executions: int = Field(..., description="Total number of server invocations")
    successful_executions: int = Field(..., description="Number of successful server invocations")
    failed_executions: int = Field(..., description="Number of failed server invocations")
    failure_rate: float = Field(..., description="Failure rate (failed invocations / total invocations)")
    min_response_time: Optional[float] = Field(None, description="Minimum response time in seconds")
    max_response_time: Optional[float] = Field(None, description="Maximum response time in seconds")
    avg_response_time: Optional[float] = Field(None, description="Average response time in seconds")
    last_execution_time: Optional[datetime] = Field(None, description="Timestamp of the most recent invocation")


class PromptMetrics(BaseModelWithConfigDict):
    """
    Represents the performance and execution statistics for a prompt.

    Attributes:
        total_executions (int): Total number of prompt invocations.
        successful_executions (int): Number of successful prompt invocations.
        failed_executions (int): Number of failed prompt invocations.
        failure_rate (float): Failure rate (failed invocations / total invocations).
        min_response_time (Optional[float]): Minimum response time in seconds.
        max_response_time (Optional[float]): Maximum response time in seconds.
        avg_response_time (Optional[float]): Average response time in seconds.
        last_execution_time (Optional[datetime]): Timestamp of the most recent invocation.
    """

    total_executions: int = Field(..., description="Total number of prompt invocations")
    successful_executions: int = Field(..., description="Number of successful prompt invocations")
    failed_executions: int = Field(..., description="Number of failed prompt invocations")
    failure_rate: float = Field(..., description="Failure rate (failed invocations / total invocations)")
    min_response_time: Optional[float] = Field(None, description="Minimum response time in seconds")
    max_response_time: Optional[float] = Field(None, description="Maximum response time in seconds")
    avg_response_time: Optional[float] = Field(None, description="Average response time in seconds")
    last_execution_time: Optional[datetime] = Field(None, description="Timestamp of the most recent invocation")


# --- JSON Path API modifier Schema


class JsonPathModifier(BaseModelWithConfigDict):
    """Schema for JSONPath queries.

    Provides the structure for parsing JSONPath queries and optional mapping.
    """

    jsonpath: Optional[str] = Field(None, description="JSONPath expression for querying JSON data.")
    mapping: Optional[Dict[str, str]] = Field(None, description="Mapping of fields from original data to output.")


# --- Tool Schemas ---
# Authentication model
class AuthenticationValues(BaseModelWithConfigDict):
    """Schema for all Authentications.
    Provides the authentication values for different types of authentication.
    """

    auth_type: Optional[str] = Field(None, description="Type of authentication: basic, bearer, headers or None")
    auth_value: Optional[str] = Field(None, description="Encoded Authentication values")

    # Only For tool read and view tool
    username: str = Field("", description="Username for basic authentication")
    password: str = Field("", description="Password for basic authentication")
    token: str = Field("", description="Bearer token for authentication")
    auth_header_key: str = Field("", description="Key for custom headers authentication")
    auth_header_value: str = Field("", description="Value for custom headers authentication")


class ToolCreate(BaseModelWithConfigDict):
    """Schema for creating a new tool.

    Supports both MCP-compliant tools and REST integrations. Validates:
      - Unique tool name
      - Valid endpoint URL
      - Valid JSON Schema for input validation
      - Integration type: 'MCP' for MCP-compliant tools or 'REST' for REST integrations
      - Request type (For REST-GET,POST,PUT,DELETE and for MCP-SSE,STDIO,STREAMABLEHTTP)
      - Optional authentication credentials: BasicAuth or BearerTokenAuth or HeadersAuth.
    """

    name: str = Field(..., description="Unique name for the tool")
    url: Union[str, AnyHttpUrl] = Field(None, description="Tool endpoint URL")
    description: Optional[str] = Field(None, description="Tool description")
    request_type: Literal["GET", "POST", "PUT", "DELETE", "SSE", "STDIO", "STREAMABLEHTTP"] = Field("SSE", description="HTTP method to be used for invoking the tool")
    integration_type: Literal["MCP", "REST"] = Field("MCP", description="Tool integration type: 'MCP' for MCP-compliant tools, 'REST' for REST integrations")
    headers: Optional[Dict[str, str]] = Field(None, description="Additional headers to send when invoking the tool")
    input_schema: Optional[Dict[str, Any]] = Field(
        default_factory=lambda: {"type": "object", "properties": {}},
        description="JSON Schema for validating tool parameters",
    )
    annotations: Optional[Dict[str, Any]] = Field(
        default_factory=dict,
        description="Tool annotations for behavior hints (title, readOnlyHint, destructiveHint, idempotentHint, openWorldHint)",
    )
    jsonpath_filter: Optional[str] = Field(default="", description="JSON modification filter")
    auth: Optional[AuthenticationValues] = Field(None, description="Authentication credentials (Basic or Bearer Token or custom headers) if required")
    gateway_id: Optional[str] = Field(None, description="id of gateway for the tool")

    @model_validator(mode="before")
    def assemble_auth(cls, values: Dict[str, Any]) -> Dict[str, Any]:
        """
        Assemble authentication information from separate keys if provided.

        Looks for keys "auth_type", "auth_username", "auth_password", "auth_token", "auth_header_key" and "auth_header_value".
        Constructs the "auth" field as a dictionary suitable for BasicAuth or BearerTokenAuth or HeadersAuth.

        Args:
            values: Dict with authentication information

        Returns:
            Dict: Reformatedd values dict
        """
        logger.debug(
            "Assembling auth in ToolCreate with raw values",
            extra={
                "auth_type": values.get("auth_type"),
                "auth_username": values.get("auth_username"),
                "auth_password": values.get("auth_password"),
                "auth_token": values.get("auth_token"),
                "auth_header_key": values.get("auth_header_key"),
                "auth_header_value": values.get("auth_header_value"),
            },
        )

        auth_type = values.get("auth_type")
        if auth_type:
            if auth_type.lower() == "basic":
                creds = base64.b64encode(f"{values.get('auth_username', '')}:{values.get('auth_password', '')}".encode("utf-8")).decode()
                encoded_auth = encode_auth({"Authorization": f"Basic {creds}"})
                values["auth"] = {"auth_type": "basic", "auth_value": encoded_auth}
            elif auth_type.lower() == "bearer":
                encoded_auth = encode_auth({"Authorization": f"Bearer {values.get('auth_token', '')}"})
                values["auth"] = {"auth_type": "bearer", "auth_value": encoded_auth}
            elif auth_type.lower() == "authheaders":
                encoded_auth = encode_auth({values.get("auth_header_key", ""): values.get("auth_header_value", "")})
                values["auth"] = {"auth_type": "authheaders", "auth_value": encoded_auth}
        return values


class ToolUpdate(BaseModelWithConfigDict):
    """Schema for updating an existing tool.

    Similar to ToolCreate but all fields are optional to allow partial updates.
    """

    name: Optional[str] = Field(None, description="Unique name for the tool")
    url: Optional[Union[str, AnyHttpUrl]] = Field(None, description="Tool endpoint URL")
    description: Optional[str] = Field(None, description="Tool description")
    request_type: Optional[Literal["GET", "POST", "PUT", "DELETE", "SSE", "STDIO", "STREAMABLEHTTP"]] = Field(None, description="HTTP method to be used for invoking the tool")
    integration_type: Optional[Literal["MCP", "REST"]] = Field(None, description="Tool integration type")
    headers: Optional[Dict[str, str]] = Field(None, description="Additional headers to send when invoking the tool")
    input_schema: Optional[Dict[str, Any]] = Field(None, description="JSON Schema for validating tool parameters")
    annotations: Optional[Dict[str, Any]] = Field(None, description="Tool annotations for behavior hints")
    jsonpath_filter: Optional[str] = Field(None, description="JSON path filter for rpc tool calls")
    auth: Optional[AuthenticationValues] = Field(None, description="Authentication credentials (Basic or Bearer Token or custom headers) if required")
    gateway_id: Optional[str] = Field(None, description="id of gateway for the tool")

    @model_validator(mode="before")
    def assemble_auth(cls, values: Dict[str, Any]) -> Dict[str, Any]:
        """
        Assemble authentication information from separate keys if provided.

        Looks for keys "auth_type", "auth_username", "auth_password", "auth_token", "auth_header_key" and "auth_header_value".
        Constructs the "auth" field as a dictionary suitable for BasicAuth or BearerTokenAuth or HeadersAuth.

        Args:
            values: Dict with authentication information

        Returns:
            Dict: Reformatedd values dict
        """

        logger.debug(
            "Assembling auth in ToolCreate with raw values",
            extra={
                "auth_type": values.get("auth_type"),
                "auth_username": values.get("auth_username"),
                "auth_password": values.get("auth_password"),
                "auth_token": values.get("auth_token"),
                "auth_header_key": values.get("auth_header_key"),
                "auth_header_value": values.get("auth_header_value"),
            },
        )

        auth_type = values.get("auth_type")
        if auth_type:
            if auth_type.lower() == "basic":
                creds = base64.b64encode(f"{values.get('auth_username', '')}:{values.get('auth_password', '')}".encode("utf-8")).decode()
                encoded_auth = encode_auth({"Authorization": f"Basic {creds}"})
                values["auth"] = {"auth_type": "basic", "auth_value": encoded_auth}
            elif auth_type.lower() == "bearer":
                encoded_auth = encode_auth({"Authorization": f"Bearer {values.get('auth_token', '')}"})
                values["auth"] = {"auth_type": "bearer", "auth_value": encoded_auth}
            elif auth_type.lower() == "authheaders":
                encoded_auth = encode_auth({values.get("auth_header_key", ""): values.get("auth_header_value", "")})
                values["auth"] = {"auth_type": "authheaders", "auth_value": encoded_auth}
        return values


class ToolRead(BaseModelWithConfigDict):
    """Schema for reading tool information.

    Includes all tool fields plus:
    - Database ID
    - Creation/update timestamps
    - status (enabled and reachable)
    - Gateway ID for federation
    - Execution count indicating the number of times the tool has been executed.
    - Metrics: Aggregated metrics for the tool invocations.
    - Request type and authentication settings.
    """

    id: str
    original_name: str
    url: Optional[str]
    description: Optional[str]
    request_type: str
    integration_type: str
    headers: Optional[Dict[str, str]]
    input_schema: Dict[str, Any]
    annotations: Optional[Dict[str, Any]]
    jsonpath_filter: Optional[str]
    auth: Optional[AuthenticationValues]
    created_at: datetime
    updated_at: datetime
    status: Dict[str, bool]
    gateway_id: Optional[str]
    execution_count: int
    metrics: ToolMetrics
    name: str
    gateway_slug: str
    original_name_slug: str


class ToolInvocation(BaseModelWithConfigDict):
    """Schema for tool invocation requests.

    Captures:
    - Tool name to invoke
    - Arguments matching tool's input schema
    """

    name: str = Field(..., description="Name of tool to invoke")
    arguments: Dict[str, Any] = Field(default_factory=dict, description="Arguments matching tool's input schema")


class ToolResult(BaseModelWithConfigDict):
    """Schema for tool invocation results.

    Supports:
    - Multiple content types (text/image)
    - Error reporting
    - Optional error messages
    """

    content: List[Union[TextContent, ImageContent]]
    is_error: bool = False
    error_message: Optional[str] = None


class ResourceCreate(BaseModelWithConfigDict):
    """Schema for creating a new resource.

    Supports:
    - Static resources with URI
    - Template resources with parameters
    - Both text and binary content
    """

    uri: str = Field(..., description="Unique URI for the resource")
    name: str = Field(..., description="Human-readable resource name")
    description: Optional[str] = Field(None, description="Resource description")
    mime_type: Optional[str] = Field(None, description="Resource MIME type")
    template: Optional[str] = Field(None, description="URI template for parameterized resources")
    content: Union[str, bytes] = Field(..., description="Resource content (text or binary)")


class ResourceUpdate(BaseModelWithConfigDict):
    """Schema for updating an existing resource.

    Similar to ResourceCreate but URI is not required and all fields are optional.
    """

    name: Optional[str] = Field(None, description="Human-readable resource name")
    description: Optional[str] = Field(None, description="Resource description")
    mime_type: Optional[str] = Field(None, description="Resource MIME type")
    template: Optional[str] = Field(None, description="URI template for parameterized resources")
    content: Optional[Union[str, bytes]] = Field(None, description="Resource content (text or binary)")


class ResourceRead(BaseModelWithConfigDict):
    """Schema for reading resource information.

    Includes all resource fields plus:
    - Database ID
    - Content size
    - Creation/update timestamps
    - Active status
    - Metrics: Aggregated metrics for the resource invocations.
    """

    id: int
    uri: str
    name: str
    description: Optional[str]
    mime_type: Optional[str]
    size: Optional[int]
    created_at: datetime
    updated_at: datetime
    is_active: bool
    metrics: ResourceMetrics


class ResourceSubscription(BaseModelWithConfigDict):
    """Schema for resource subscriptions.

    Tracks:
    - Resource URI being subscribed to
    - Unique subscriber identifier
    """

    uri: str = Field(..., description="URI of resource to subscribe to")
    subscriber_id: str = Field(..., description="Unique subscriber identifier")


class ResourceNotification(BaseModelWithConfigDict):
    """Schema for resource update notifications.

    Contains:
    - Resource URI
    - Updated content
    - Update timestamp
    """

    uri: str
    content: ResourceContent
    timestamp: datetime = Field(default_factory=lambda: datetime.now(timezone.utc))

    @field_serializer("timestamp")
    def serialize_timestamp(self, dt: datetime) -> str:
        # now returns ISO string with Z
        return dt.astimezone(timezone.utc).isoformat().replace("+00:00", "Z")


# --- Prompt Schemas ---


class PromptArgument(BaseModelWithConfigDict):
    """Schema for prompt template arguments.

    Defines:
    - Argument name
    - Optional description
    - Required flag
    """

    name: str = Field(..., description="Argument name")
    description: Optional[str] = Field(None, description="Argument description")
    required: bool = Field(default=False, description="Whether argument is required")

    model_config: ConfigDict = ConfigDict(
        **{
            # start with every key from the base
            **BaseModelWithConfigDict.model_config,
            # override only json_schema_extra by merging the two dicts:
            "json_schema_extra": {
                **BaseModelWithConfigDict.model_config.get("json_schema_extra", {}),
                "example": {
                    "name": "language",
                    "description": "Programming language",
                    "required": True,
                },
            },
        }
    )


class PromptCreate(BaseModelWithConfigDict):
    """Schema for creating a new prompt template.

    Includes:
    - Template name and description
    - Template text
    - Expected arguments
    """

    name: str = Field(..., description="Unique name for the prompt")
    description: Optional[str] = Field(None, description="Prompt description")
    template: str = Field(..., description="Prompt template text")
    arguments: List[PromptArgument] = Field(default_factory=list, description="List of arguments for the template")


class PromptUpdate(BaseModelWithConfigDict):
    """Schema for updating an existing prompt.

    Similar to PromptCreate but all fields are optional to allow partial updates.
    """

    name: Optional[str] = Field(None, description="Unique name for the prompt")
    description: Optional[str] = Field(None, description="Prompt description")
    template: Optional[str] = Field(None, description="Prompt template text")
    arguments: Optional[List[PromptArgument]] = Field(None, description="List of arguments for the template")


class PromptRead(BaseModelWithConfigDict):
    """Schema for reading prompt information.

    Includes all prompt fields plus:
    - Database ID
    - Creation/update timestamps
    - Active status
    - Metrics: Aggregated metrics for the prompt invocations.
    """

    id: int
    name: str
    description: Optional[str]
    template: str
    arguments: List[PromptArgument]
    created_at: datetime
    updated_at: datetime
    is_active: bool
    metrics: PromptMetrics


class PromptInvocation(BaseModelWithConfigDict):
    """Schema for prompt invocation requests.

    Contains:
    - Prompt name to use
    - Arguments for template rendering
    """

    name: str = Field(..., description="Name of prompt to use")
    arguments: Dict[str, str] = Field(default_factory=dict, description="Arguments for template rendering")


# --- Gateway Schemas ---


class GatewayCreate(BaseModelWithConfigDict):
    """Schema for registering a new federation gateway.

    Captures:
    - Gateway name
    - Endpoint URL
    - Optional description
    - Authentication type: basic, bearer, headers
    - Authentication credentials: username/password or token or custom headers
    """

    name: str = Field(..., description="Unique name for the gateway")
    url: Union[str, AnyHttpUrl] = Field(..., description="Gateway endpoint URL")
    description: Optional[str] = Field(None, description="Gateway description")
    transport: str = Field(default="SSE", description="Transport used by MCP server: SSE or STREAMABLEHTTP")

    # Authorizations
    auth_type: Optional[str] = Field(None, description="Type of authentication: basic, bearer, headers, or none")
    # Fields for various types of authentication
    auth_username: Optional[str] = Field(None, description="Username for basic authentication")
    auth_password: Optional[str] = Field(None, description="Password for basic authentication")
    auth_token: Optional[str] = Field(None, description="Token for bearer authentication")
    auth_header_key: Optional[str] = Field(None, description="Key for custom headers authentication")
    auth_header_value: Optional[str] = Field(None, description="Value for custom headers authentication")

    # Adding `auth_value` as an alias for better access post-validation
    auth_value: Optional[str] = Field(None, validate_default=True)

    @field_validator("url", mode="before")
    def ensure_url_scheme(cls, v: str) -> str:
        """
        Ensure URL has an http/https scheme.

        Args:
            v: Input url

        Returns:
            str: URL with correct schema

        """
        if isinstance(v, str) and not (v.startswith("http://") or v.startswith("https://")):
            return f"http://{v}"
        return v

    @field_validator("auth_value", mode="before")
    def create_auth_value(cls, v, info):
        """
        This validator will run before the model is fully instantiated (mode="before")
        It will process the auth fields based on auth_type and generate auth_value.

        Args:
            v: Input url
            info: ValidationInfo containing auth_type

        Returns:
            str: Auth value
        """
        data = info.data
        auth_type = data.get("auth_type")

        if (auth_type is None) or (auth_type == ""):
            return v  # If no auth_type is provided, no need to create auth_value

        # Process the auth fields and generate auth_value based on auth_type
        auth_value = cls._process_auth_fields(info)

        return auth_value

    @staticmethod
    def _process_auth_fields(info: ValidationInfo) -> Optional[Dict[str, Any]]:
        """
        Processes the input authentication fields and returns the correct auth_value.
        This method is called based on the selected auth_type.

        Args:
            info: ValidationInfo containing auth fields

        Returns:
            Dict with encoded auth

        Raises:
            ValueError: If auth_type is invalid
        """
        data = info.data
        auth_type = data.get("auth_type")

        if auth_type == "basic":
            # For basic authentication, both username and password must be present
            username = data.get("auth_username")
            password = data.get("auth_password")

            if not username or not password:
                raise ValueError("For 'basic' auth, both 'auth_username' and 'auth_password' must be provided.")

            creds = base64.b64encode(f"{username}:{password}".encode("utf-8")).decode()
            return encode_auth({"Authorization": f"Basic {creds}"})

        if auth_type == "bearer":
            # For bearer authentication, only token is required
            token = data.get("auth_token")

            if not token:
                raise ValueError("For 'bearer' auth, 'auth_token' must be provided.")

            return encode_auth({"Authorization": f"Bearer {token}"})

        if auth_type == "authheaders":
            # For headers authentication, both key and value must be present
            header_key = data.get("auth_header_key")
            header_value = data.get("auth_header_value")

            if not header_key or not header_value:
                raise ValueError("For 'headers' auth, both 'auth_header_key' and 'auth_header_value' must be provided.")

            return encode_auth({header_key: header_value})

        raise ValueError("Invalid 'auth_type'. Must be one of: basic, bearer, or headers.")


class GatewayUpdate(BaseModelWithConfigDict):
    """Schema for updating an existing federation gateway.

    Similar to GatewayCreate but all fields are optional to allow partial updates.
    """

    name: Optional[str] = Field(None, description="Unique name for the gateway")
    url: Optional[Union[str, AnyHttpUrl]] = Field(None, description="Gateway endpoint URL")
    description: Optional[str] = Field(None, description="Gateway description")
    transport: str = Field(default="SSE", description="Transport used by MCP server: SSE or STREAMABLEHTTP")

    name: Optional[str] = Field(None, description="Unique name for the prompt")
    # Authorizations
    auth_type: Optional[str] = Field(None, description="auth_type: basic, bearer, headers or None")
    auth_username: Optional[str] = Field(None, description="username for basic authentication")
    auth_password: Optional[str] = Field(None, description="password for basic authentication")
    auth_token: Optional[str] = Field(None, description="token for bearer authentication")
    auth_header_key: Optional[str] = Field(None, description="key for custom headers authentication")
    auth_header_value: Optional[str] = Field(None, description="vallue for custom headers authentication")

    # Adding `auth_value` as an alias for better access post-validation
    auth_value: Optional[str] = Field(None, validate_default=True)

    @field_validator("url", mode="before")
    def ensure_url_scheme(cls, v: Optional[str]) -> Optional[str]:
        """
        Ensure URL has an http/https scheme.

        Args:
            v: Input URL

        Returns:
            str: Validated URL
        """
        if isinstance(v, str) and not (v.startswith("http://") or v.startswith("https://")):
            return f"http://{v}"
        return v

    @field_validator("auth_value", mode="before")
    def create_auth_value(cls, v, info):
        """
        This validator will run before the model is fully instantiated (mode="before")
        It will process the auth fields based on auth_type and generate auth_value.

        Args:
            v: Input URL
            info: ValidationInfo containing auth_type

        Returns:
            str: Auth value or URL
        """
        data = info.data
        auth_type = data.get("auth_type")

        if (auth_type is None) or (auth_type == ""):
            return v  # If no auth_type is provided, no need to create auth_value

        # Process the auth fields and generate auth_value based on auth_type
        auth_value = cls._process_auth_fields(info)

        return auth_value

    @staticmethod
    def _process_auth_fields(values: Dict[str, Any]) -> Optional[Dict[str, Any]]:
        """
        Processes the input authentication fields and returns the correct auth_value.
        This method is called based on the selected auth_type.

        Args:
            values: Dict container auth information auth_type, auth_username, auth_password, auth_token, auth_header_key and auth_header_value

        Returns:
            dict: Encoded auth information

        Raises:
            ValueError: If auth type is invalid
        """
        auth_type = values.get("auth_type")

        if auth_type == "basic":
            # For basic authentication, both username and password must be present
            username = values.get("auth_username")
            password = values.get("auth_password")

            if not username or not password:
                raise ValueError("For 'basic' auth, both 'auth_username' and 'auth_password' must be provided.")

            creds = base64.b64encode(f"{username}:{password}".encode("utf-8")).decode()
            return encode_auth({"Authorization": f"Basic {creds}"})

        if auth_type == "bearer":
            # For bearer authentication, only token is required
            token = values.get("auth_token")

            if not token:
                raise ValueError("For 'bearer' auth, 'auth_token' must be provided.")

            return encode_auth({"Authorization": f"Bearer {token}"})

        if auth_type == "authheaders":
            # For headers authentication, both key and value must be present
            header_key = values.get("auth_header_key")
            header_value = values.get("auth_header_value")

            if not header_key or not header_value:
                raise ValueError("For 'headers' auth, both 'auth_header_key' and 'auth_header_value' must be provided.")

            return encode_auth({header_key: header_value})

        raise ValueError("Invalid 'auth_type'. Must be one of: basic, bearer, or headers.")


class GatewayRead(BaseModelWithConfigDict):
    """Schema for reading gateway information.

    Includes all gateway fields plus:
    - Database ID
    - Capabilities dictionary
    - Creation/update timestamps
    - Active status
    - Last seen timestamp
    - Authentication type: basic, bearer, headers
    - Authentication value: username/password or token or custom headers

    Auto Populated fields:
    - Authentication username: for basic auth
    - Authentication password: for basic auth
    - Authentication token: for bearer auth
    - Authentication header key: for headers auth
    - Authentication header value: for headers auth
    """

    id: str = Field(None, description="Unique ID of the gateway")
    name: str = Field(..., description="Unique name for the gateway")
    url: str = Field(..., description="Gateway endpoint URL")
    description: Optional[str] = Field(None, description="Gateway description")
    transport: str = Field(default="SSE", description="Transport used by MCP server: SSE or STREAMABLEHTTP")
    capabilities: Dict[str, Any] = Field(default_factory=dict, description="Gateway capabilities")
<<<<<<< HEAD
    created_at: datetime = Field(default_factory=datetime.utcnow, description="Creation timestamp")
    updated_at: datetime = Field(default_factory=datetime.utcnow, description="Last update timestamp")
    status: Dict[str, bool] = Field(default={"enabled": True, "reachable": True}, description="Status of the gateway {'enabled': True, 'reachable': True}")
    last_seen: Optional[datetime] = Field(default_factory=datetime.utcnow, description="Last seen timestamp")
=======
    created_at: datetime = Field(default_factory=lambda: datetime.now(timezone.utc), description="Creation timestamp")
    updated_at: datetime = Field(default_factory=lambda: datetime.now(timezone.utc), description="Last update timestamp")
    is_active: bool = Field(default=True, description="Is the gateway active?")
    last_seen: Optional[datetime] = Field(default_factory=lambda: datetime.now(timezone.utc), description="Last seen timestamp")
>>>>>>> 3c7d3c6d

    # Authorizations
    auth_type: Optional[str] = Field(None, description="auth_type: basic, bearer, headers or None")
    auth_value: Optional[str] = Field(None, description="auth value: username/password or token or custom headers")

    # auth_value will populate the following fields
    auth_username: Optional[str] = Field(None, description="username for basic authentication")
    auth_password: Optional[str] = Field(None, description="password for basic authentication")
    auth_token: Optional[str] = Field(None, description="token for bearer authentication")
    auth_header_key: Optional[str] = Field(None, description="key for custom headers authentication")
    auth_header_value: Optional[str] = Field(None, description="vallue for custom headers authentication")

    slug: str = Field(None, description="Slug for gateway endpoint URL")

    # This will be the main method to automatically populate fields
    @model_validator(mode="after")
    def _populate_auth(cls, values: Dict[str, Any]) -> Dict[str, Any]:
        auth_type = values.auth_type
        auth_value_encoded = values.auth_value
        auth_value = decode_auth(auth_value_encoded)
        if auth_type == "basic":
            u = auth_value.get("username")
            p = auth_value.get("password")
            if not u or not p:
                raise ValueError("basic auth requires both username and password")
            values.auth_username, values.auth_password = u, p

        elif auth_type == "bearer":
            auth = auth_value.get("Authorization")
            if not (isinstance(auth, str) and auth.startswith("Bearer ")):
                raise ValueError("bearer auth requires an Authorization header of the form 'Bearer <token>'")
            values.auth_token = auth.removeprefix("Bearer ")

        elif auth_type == "authheaders":
            # must be exactly one header
            if len(auth_value) != 1:
                raise ValueError("authheaders requires exactly one key/value pair")
            k, v = next(iter(auth_value.items()))
            values.auth_header_key, values.auth_header_value = k, v

        return values


class FederatedTool(BaseModelWithConfigDict):
    """Schema for tools provided by federated gateways.

    Contains:
    - Tool definition
    - Source gateway information
    """

    tool: MCPTool
    gateway_id: str
    gateway_name: str
    gateway_url: str


class FederatedResource(BaseModelWithConfigDict):
    """Schema for resources from federated gateways.

    Contains:
    - Resource definition
    - Source gateway information
    """

    resource: MCPResource
    gateway_id: str
    gateway_name: str
    gateway_url: str


class FederatedPrompt(BaseModelWithConfigDict):
    """Schema for prompts from federated gateways.

    Contains:
    - Prompt definition
    - Source gateway information
    """

    prompt: MCPPrompt
    gateway_id: str
    gateway_name: str
    gateway_url: str


# --- RPC Schemas ---


class RPCRequest(BaseModelWithConfigDict):
    """Schema for JSON-RPC 2.0 requests.

    Validates:
    - Protocol version
    - Method name
    - Optional parameters
    - Optional request ID
    """

    jsonrpc: Literal["2.0"]
    method: str
    params: Optional[Dict[str, Any]] = None
    id: Optional[Union[int, str]] = None


class RPCResponse(BaseModelWithConfigDict):
    """Schema for JSON-RPC 2.0 responses.

    Contains:
    - Protocol version
    - Result or error
    - Request ID
    """

    jsonrpc: Literal["2.0"]
    result: Optional[Any] = None
    error: Optional[Dict[str, Any]] = None
    id: Optional[Union[int, str]] = None


# --- Event and Admin Schemas ---


class EventMessage(BaseModelWithConfigDict):
    """Schema for SSE event messages.

    Includes:
    - Event type
    - Event data payload
    - Event timestamp
    """

    type: str = Field(..., description="Event type (tool_added, resource_updated, etc)")
    data: Dict[str, Any] = Field(..., description="Event payload")
    timestamp: datetime = Field(default_factory=lambda: datetime.now(timezone.utc))

    @field_serializer("timestamp")
    def serialize_timestamp(self, dt: datetime) -> str:
        # now returns ISO string with Z
        return dt.astimezone(timezone.utc).isoformat().replace("+00:00", "Z")


class AdminToolCreate(BaseModelWithConfigDict):
    """Schema for creating tools via admin UI.

    Handles:
    - Basic tool information
    - JSON string inputs for headers/schema
    """

    name: str
    url: str
    description: Optional[str] = None
    integration_type: str = "MCP"
    headers: Optional[str] = None  # JSON string
    input_schema: Optional[str] = None  # JSON string

    @field_validator("headers", "input_schema")
    def validate_json(cls, v: Optional[str]) -> Optional[Dict[str, Any]]:
        """
        Validate and parse JSON string inputs.

        Args:
            v: Input string

        Returns:
            dict: Output JSON version of v

        Raises:
            ValueError: When unable to convert to JSON
        """
        if not v:
            return None
        try:
            return json.loads(v)
        except json.JSONDecodeError:
            raise ValueError("Invalid JSON")


class AdminGatewayCreate(BaseModelWithConfigDict):
    """Schema for creating gateways via admin UI.

    Captures:
    - Gateway name
    - Endpoint URL
    - Optional description
    """

    name: str
    url: str
    description: Optional[str] = None


# --- New Schemas for Status Toggle Operations ---


class StatusToggleRequest(BaseModelWithConfigDict):
    """Request schema for toggling active status."""

    activate: bool = Field(..., description="Whether to activate (true) or deactivate (false) the item")


class StatusToggleResponse(BaseModelWithConfigDict):
    """Response schema for status toggle operations."""

    id: int
    name: str
    is_active: bool
    message: str = Field(..., description="Success message")


# --- Optional Filter Parameters for Listing Operations ---


class ListFilters(BaseModelWithConfigDict):
    """Filtering options for list operations."""

    include_inactive: bool = Field(False, description="Whether to include inactive items in the results")


# --- Server Schemas ---


class ServerCreate(BaseModelWithConfigDict):
    """Schema for creating a new server.

    Attributes:
        name: The server's name (required).
        description: Optional text description.
        icon: Optional URL for the server's icon.
        associated_tools: Optional list of tool IDs (as strings).
        associated_resources: Optional list of resource IDs (as strings).
        associated_prompts: Optional list of prompt IDs (as strings).
    """

    name: str = Field(..., description="The server's name")
    description: Optional[str] = Field(None, description="Server description")
    icon: Optional[str] = Field(None, description="URL for the server's icon")
    associated_tools: Optional[List[str]] = Field(None, description="Comma-separated tool IDs")
    associated_resources: Optional[List[str]] = Field(None, description="Comma-separated resource IDs")
    associated_prompts: Optional[List[str]] = Field(None, description="Comma-separated prompt IDs")

    @field_validator("associated_tools", "associated_resources", "associated_prompts", mode="before")
    def split_comma_separated(cls, v):
        """
        Splits a comma-separated string into a list of strings if needed.

        Args:
            v: Input string

        Returns:
            list: Comma separated array of input string
        """
        if isinstance(v, str):
            return [item.strip() for item in v.split(",") if item.strip()]
        return v


class ServerUpdate(BaseModelWithConfigDict):
    """Schema for updating an existing server.

    All fields are optional to allow partial updates.
    """

    name: Optional[str] = Field(None, description="The server's name")
    description: Optional[str] = Field(None, description="Server description")
    icon: Optional[str] = Field(None, description="URL for the server's icon")
    associated_tools: Optional[List[str]] = Field(None, description="Comma-separated tool IDs")
    associated_resources: Optional[List[str]] = Field(None, description="Comma-separated resource IDs")
    associated_prompts: Optional[List[str]] = Field(None, description="Comma-separated prompt IDs")

    @field_validator("associated_tools", "associated_resources", "associated_prompts", mode="before")
    def split_comma_separated(cls, v):
        """
        Splits a comma-separated string into a list of strings if needed.

        Args:
            v: Input string

        Returns:
            list: Comma separated array of input string
        """
        if isinstance(v, str):
            return [item.strip() for item in v.split(",") if item.strip()]
        return v


class ServerRead(BaseModelWithConfigDict):
    """Schema for reading server information.

    Includes all server fields plus:
    - Database ID
    - Associated tool, resource, and prompt IDs
    - Creation/update timestamps
    - Active status
    - Metrics: Aggregated metrics for the server invocations.
    """

    id: str
    name: str
    description: Optional[str]
    icon: Optional[str]
    created_at: datetime
    updated_at: datetime
    is_active: bool
    associated_tools: List[str] = []
    associated_resources: List[int] = []
    associated_prompts: List[int] = []
    metrics: ServerMetrics

    @model_validator(mode="before")
    def populate_associated_ids(cls, values):
        """
        Pre-validation method that converts associated objects to their 'id'.

        This method checks 'associated_tools', 'associated_resources', and
        'associated_prompts' in the input and replaces each object with its `id`
        if present.

        Args:
            values (dict): The input values.

        Returns:
            dict: Updated values with object ids, or the original values if no
            changes are made.
        """
        # If values is not a dict (e.g. it's a Server instance), convert it
        if not isinstance(values, dict):
            try:
                values = vars(values)
            except Exception:
                return values
        if "associated_tools" in values and values["associated_tools"]:
            values["associated_tools"] = [tool.id if hasattr(tool, "id") else tool for tool in values["associated_tools"]]
        if "associated_resources" in values and values["associated_resources"]:
            values["associated_resources"] = [res.id if hasattr(res, "id") else res for res in values["associated_resources"]]
        if "associated_prompts" in values and values["associated_prompts"]:
            values["associated_prompts"] = [prompt.id if hasattr(prompt, "id") else prompt for prompt in values["associated_prompts"]]
        return values<|MERGE_RESOLUTION|>--- conflicted
+++ resolved
@@ -874,17 +874,10 @@
     description: Optional[str] = Field(None, description="Gateway description")
     transport: str = Field(default="SSE", description="Transport used by MCP server: SSE or STREAMABLEHTTP")
     capabilities: Dict[str, Any] = Field(default_factory=dict, description="Gateway capabilities")
-<<<<<<< HEAD
-    created_at: datetime = Field(default_factory=datetime.utcnow, description="Creation timestamp")
-    updated_at: datetime = Field(default_factory=datetime.utcnow, description="Last update timestamp")
-    status: Dict[str, bool] = Field(default={"enabled": True, "reachable": True}, description="Status of the gateway {'enabled': True, 'reachable': True}")
-    last_seen: Optional[datetime] = Field(default_factory=datetime.utcnow, description="Last seen timestamp")
-=======
     created_at: datetime = Field(default_factory=lambda: datetime.now(timezone.utc), description="Creation timestamp")
     updated_at: datetime = Field(default_factory=lambda: datetime.now(timezone.utc), description="Last update timestamp")
-    is_active: bool = Field(default=True, description="Is the gateway active?")
+    status: Dict[str, bool] = Field(default={"enabled": True, "reachable": True}, description="Status of the gateway {'enabled': True, 'reachable': True}")
     last_seen: Optional[datetime] = Field(default_factory=lambda: datetime.now(timezone.utc), description="Last seen timestamp")
->>>>>>> 3c7d3c6d
 
     # Authorizations
     auth_type: Optional[str] = Field(None, description="auth_type: basic, bearer, headers or None")
