--- conflicted
+++ resolved
@@ -69,15 +69,9 @@
     "annotations": {},
     "jsonpathFilter": None,
     "auth": {"auth_type": "none"},
-<<<<<<< HEAD
-    "createdAt": "2023-01-01T00:00:00",
-    "updatedAt": "2023-01-01T00:00:00",
-    "status": {"enabled": True, "reachable": True},
-=======
     "createdAt": "2023-01-01T00:00:00+00:00",
     "updatedAt": "2023-01-01T00:00:00+00:00",
-    "isActive": True,
->>>>>>> 3c7d3c6d
+    "status": {"enabled": True, "reachable": True},
     "gatewayId": "gateway-1",
     "executionCount": 5,
     "metrics": MOCK_METRICS,
@@ -145,15 +139,10 @@
     "description": "A test gateway",
     "transport": "SSE",
     "auth_type": "none",
-<<<<<<< HEAD
-    "created_at": "2023-01-01T00:00:00",
-    "updated_at": "2023-01-01T00:00:00",
-    "status": {"enabled": True, "reachable": True},
-=======
+
     "created_at": "2023-01-01T00:00:00+00:00",
     "updated_at": "2023-01-01T00:00:00+00:00",
-    "is_active": True,
->>>>>>> 3c7d3c6d
+    "status": {"enabled": True, "reachable": True},
 }
 
 MOCK_ROOT = {
